/**
 * Licensed to the Apache Software Foundation (ASF) under one
 * or more contributor license agreements.  See the NOTICE file
 * distributed with this work for additional information
 * regarding copyright ownership.  The ASF licenses this file
 * to you under the Apache License, Version 2.0 (the
 * "License"); you may not use this file except in compliance
 * with the License.  You may obtain a copy of the License at
 *
 *     http://www.apache.org/licenses/LICENSE-2.0
 *
 * Unless required by applicable law or agreed to in writing, software
 * distributed under the License is distributed on an "AS IS" BASIS,
 * WITHOUT WARRANTIES OR CONDITIONS OF ANY KIND, either express or implied.
 * See the License for the specific language governing permissions and
 * limitations under the License.
 */
package org.apache.hadoop.hdfs;

import java.io.IOException;
import java.util.ArrayList;
import java.util.Collection;
import java.util.Iterator;
import java.util.Random;

import org.apache.commons.logging.Log;
import org.apache.commons.logging.LogFactory;
import org.apache.hadoop.conf.Configuration;
import org.apache.hadoop.fs.FSDataOutputStream;
import org.apache.hadoop.fs.FileSystem;
import org.apache.hadoop.fs.Path;
import org.apache.hadoop.hdfs.protocol.DatanodeInfo;
import org.apache.hadoop.hdfs.protocol.LocatedBlock;
import org.apache.hadoop.hdfs.protocol.DatanodeInfo.AdminStates;
import org.apache.hadoop.hdfs.protocol.FSConstants.DatanodeReportType;
import org.apache.hadoop.hdfs.server.namenode.FSNamesystem;
import org.apache.hadoop.hdfs.server.namenode.NameNode;
import static org.junit.Assert.*;

import org.junit.After;
import org.junit.Before;
import org.junit.Test;

/**
 * This class tests the decommissioning of nodes.
 */
public class TestDecommission {
  public static final Log LOG = LogFactory.getLog(TestDecommission.class);
  static final long seed = 0xDEADBEEFL;
  static final int blockSize = 8192;
  static final int fileSize = 16384;
  static final int HEARTBEAT_INTERVAL = 1; // heartbeat interval in seconds

  Random myrand = new Random();
  Path hostsFile;
  Path excludeFile;
  FileSystem localFileSys;
  Configuration conf;
  MiniDFSCluster cluster = null;

  @Before
  public void setup() throws IOException {
    conf = new HdfsConfiguration();
    // Set up the hosts/exclude files.
    localFileSys = FileSystem.getLocal(conf);
    Path workingDir = localFileSys.getWorkingDirectory();
    Path dir = new Path(workingDir, "build/test/data/work-dir/decommission");
    hostsFile = new Path(dir, "hosts");
    excludeFile = new Path(dir, "exclude");
    
    // Setup conf
    conf.setBoolean(DFSConfigKeys.DFS_NAMENODE_REPLICATION_CONSIDERLOAD_KEY, false);
    conf.set(DFSConfigKeys.DFS_HOSTS_EXCLUDE, excludeFile.toUri().getPath());
    conf.setInt(DFSConfigKeys.DFS_NAMENODE_HEARTBEAT_RECHECK_INTERVAL_KEY, 2000);
    conf.setInt(DFSConfigKeys.DFS_HEARTBEAT_INTERVAL_KEY, HEARTBEAT_INTERVAL);
    conf.setInt(DFSConfigKeys.DFS_NAMENODE_REPLICATION_PENDING_TIMEOUT_SEC_KEY, 4);
    writeConfigFile(excludeFile, null);
  }
  
  @After
  public void teardown() throws IOException {
    cleanupFile(localFileSys, excludeFile.getParent());
    if (cluster != null) {
      cluster.shutdown();
    }
  }
  
  private void writeConfigFile(Path name, ArrayList<String> nodes) 
    throws IOException {
    // delete if it already exists
    if (localFileSys.exists(name)) {
      localFileSys.delete(name, true);
    }

    FSDataOutputStream stm = localFileSys.create(name);
    
    if (nodes != null) {
      for (Iterator<String> it = nodes.iterator(); it.hasNext();) {
        String node = it.next();
        stm.writeBytes(node);
        stm.writeBytes("\n");
      }
    }
    stm.close();
  }

  private void writeFile(FileSystem fileSys, Path name, int repl)
    throws IOException {
    // create and write a file that contains three blocks of data
    FSDataOutputStream stm = fileSys.create(name, true, 
                                            fileSys.getConf().getInt("io.file.buffer.size", 4096),
                                            (short)repl, (long)blockSize);
    byte[] buffer = new byte[fileSize];
    Random rand = new Random(seed);
    rand.nextBytes(buffer);
    stm.write(buffer);
    stm.close();
    LOG.info("Created file " + name + " with " + repl + " replicas.");
  }
  
<<<<<<< HEAD
  private void printFileLocations(FileSystem fileSys, Path name)
  throws IOException {
    BlockLocation[] locations = fileSys.getFileBlockLocations(
        fileSys.getFileStatus(name), 0, fileSize);
    for (int idx = 0; idx < locations.length; idx++) {
      String[] loc = locations[idx].getHosts();
      StringBuilder buf = new StringBuilder("Block[" + idx + "] : ");
      for (int j = 0; j < loc.length; j++) {
        buf.append(loc[j] + " ");
      }
      LOG.info(buf.toString());
    }
  }

=======
>>>>>>> f529dfe7
  /**
   * For blocks that reside on the nodes that are down, verify that their
   * replication factor is 1 more than the specified one.
   */
  private void checkFile(FileSystem fileSys, Path name, int repl,
                         String downnode, int numDatanodes) throws IOException {
    //
    // sleep an additional 10 seconds for the blockreports from the datanodes
    // to arrive. 
    //
    // need a raw stream
    assertTrue("Not HDFS:"+fileSys.getUri(), fileSys instanceof DistributedFileSystem);
        
    DFSClient.DFSDataInputStream dis = (DFSClient.DFSDataInputStream) 
      ((DistributedFileSystem)fileSys).open(name);
    Collection<LocatedBlock> dinfo = dis.getAllBlocks();

    for (LocatedBlock blk : dinfo) { // for each block
      int hasdown = 0;
      int firstDecomNodeIndex = -1;
      DatanodeInfo[] nodes = blk.getLocations();
      for (int j = 0; j < nodes.length; j++) {     // for each replica
        if (nodes[j].getName().equals(downnode)) {
          hasdown++;
          LOG.info("Block " + blk.getBlock() + " replica " + nodes[j].getName()
              + " is decommissioned.");
        }
        if (nodes[j].isDecommissioned()) {
          if (firstDecomNodeIndex == -1) {
            firstDecomNodeIndex = j;
          }
          continue;
        }
        assertEquals("Decom node is not at the end", firstDecomNodeIndex, -1);
      }
      LOG.info("Block " + blk.getBlock() + " has " + hasdown
          + " decommissioned replica.");
<<<<<<< HEAD
      assertEquals("Number of replicas for block" + blk.getBlock(),
=======
      assertEquals("Number of replicas for block " + blk.getBlock(),
>>>>>>> f529dfe7
                   Math.min(numDatanodes, repl+hasdown), nodes.length);  
    }
  }
  
  private void cleanupFile(FileSystem fileSys, Path name) throws IOException {
    assertTrue(fileSys.exists(name));
    fileSys.delete(name, true);
    assertTrue(!fileSys.exists(name));
  }

<<<<<<< HEAD
  private void printDatanodeReport(DatanodeInfo[] info) {
    LOG.info("-------------------------------------------------");
    for (int i = 0; i < info.length; i++) {
      LOG.info(info[i].getDatanodeReport());
      LOG.info("");
    }
  }

=======
>>>>>>> f529dfe7
  /*
   * decommission one random node and wait for each to reach the
   * given {@code waitForState}.
   */
<<<<<<< HEAD
  private DatanodeInfo decommissionNode(FSNamesystem namesystem,
                                  ArrayList<String>decommissionedNodes,
                                  AdminStates waitForState)
    throws IOException {
    DFSClient client = getDfsClient(cluster, conf);
=======
  private DatanodeInfo decommissionNode(int nnIndex,
                                  ArrayList<DatanodeInfo>decommissionedNodes,
                                  AdminStates waitForState)
    throws IOException {
    DFSClient client = getDfsClient(cluster.getNameNode(nnIndex), conf);
>>>>>>> f529dfe7
    DatanodeInfo[] info = client.datanodeReport(DatanodeReportType.LIVE);

    //
    // pick one datanode randomly.
    //
    int index = 0;
    boolean found = false;
    while (!found) {
      index = myrand.nextInt(info.length);
      if (!info[index].isDecommissioned()) {
        found = true;
      }
    }
    String nodename = info[index].getName();
    LOG.info("Decommissioning node: " + nodename);

    // write nodename into the exclude file.
<<<<<<< HEAD
    ArrayList<String> nodes = new ArrayList<String>(decommissionedNodes);
    nodes.add(nodename);
    writeConfigFile(excludeFile, nodes);
    namesystem.refreshNodes(conf);
    DatanodeInfo ret = namesystem.getDatanode(info[index]);
=======
    ArrayList<String> nodes = new ArrayList<String>();
    if (decommissionedNodes != null) {
      for (DatanodeInfo dn : decommissionedNodes) {
        nodes.add(dn.getName());
      }
    }
    nodes.add(nodename);
    writeConfigFile(excludeFile, nodes);
    cluster.getNamesystem(nnIndex).refreshNodes(conf);
    DatanodeInfo ret = cluster.getNamesystem(nnIndex).getDatanode(info[index]);
>>>>>>> f529dfe7
    waitNodeState(ret, waitForState);
    return ret;
  }

  /* 
   * Wait till node is fully decommissioned.
   */
  private void waitNodeState(DatanodeInfo node,
                             AdminStates state) throws IOException {
    boolean done = state == node.getAdminState();
    while (!done) {
      LOG.info("Waiting for node " + node + " to change state to "
          + state + " current state: " + node.getAdminState());
      try {
        Thread.sleep(HEARTBEAT_INTERVAL * 1000);
      } catch (InterruptedException e) {
        // nothing
      }
      done = state == node.getAdminState();
    }
    LOG.info("node " + node + " reached the state " + state);
  }
  
  /* Get DFSClient to the namenode */
<<<<<<< HEAD
  private static DFSClient getDfsClient(MiniDFSCluster cluster,
      Configuration conf) throws IOException {
    InetSocketAddress addr = new InetSocketAddress("localhost", 
                                                   cluster.getNameNodePort());
    return new DFSClient(addr, conf);
=======
  private static DFSClient getDfsClient(NameNode nn,
      Configuration conf) throws IOException {
    return new DFSClient(nn.getNameNodeAddress(), conf);
>>>>>>> f529dfe7
  }
  
  /* Validate cluster has expected number of datanodes */
  private static void validateCluster(DFSClient client, int numDNs)
      throws IOException {
    DatanodeInfo[] info = client.datanodeReport(DatanodeReportType.LIVE);
    assertEquals("Number of Datanodes ", numDNs, info.length);
  }
  
  /** Start a MiniDFSCluster 
   * @throws IOException */
<<<<<<< HEAD
  private void startCluster(int numDatanodes, Configuration conf)
      throws IOException {
    cluster = new MiniDFSCluster.Builder(conf).numDataNodes(numDatanodes)
        .build();
    cluster.waitActive();
    DFSClient client = getDfsClient(cluster, conf);
    validateCluster(client, numDatanodes);
=======
  private void startCluster(int numNameNodes, int numDatanodes,
      Configuration conf) throws IOException {
    cluster = new MiniDFSCluster.Builder(conf).numNameNodes(numNameNodes)
        .numDataNodes(numDatanodes).build();
    cluster.waitActive();
    for (int i = 0; i < numNameNodes; i++) {
      DFSClient client = getDfsClient(cluster.getNameNode(i), conf);
      validateCluster(client, numDatanodes);
    }
>>>>>>> f529dfe7
  }
  
  private void verifyStats(NameNode namenode, FSNamesystem fsn,
      DatanodeInfo node, boolean decommissioning) throws InterruptedException {
    // Do the stats check over 10 iterations
    for (int i = 0; i < 10; i++) {
      long[] newStats = namenode.getStats();

      // For decommissioning nodes, ensure capacity of the DN is no longer
      // counted. Only used space of the DN is counted in cluster capacity
      assertEquals(newStats[0], decommissioning ? node.getDfsUsed() : 
        node.getCapacity());

      // Ensure cluster used capacity is counted for both normal and
      // decommissioning nodes
      assertEquals(newStats[1], node.getDfsUsed());

      // For decommissioning nodes, remaining space from the DN is not counted
      assertEquals(newStats[2], decommissioning ? 0 : node.getRemaining());

      // Ensure transceiver count is same as that DN
      assertEquals(fsn.getTotalLoad(), node.getXceiverCount());
      
      Thread.sleep(HEARTBEAT_INTERVAL * 1000); // Sleep heart beat interval
    }
  }

  /**
<<<<<<< HEAD
   * Tests Decommission in DFS.
   */
  @Test
  public void testDecommission() throws IOException {
    LOG.info("Starting test testDecommission");
    int numDatanodes = 6;
    startCluster(numDatanodes, conf);
    try {
      DFSClient client = getDfsClient(cluster, conf);
      FileSystem fileSys = cluster.getFileSystem();
      FSNamesystem fsn = cluster.getNamesystem();
      ArrayList<String> decommissionedNodes = new ArrayList<String>(numDatanodes);
      for (int iteration = 0; iteration < numDatanodes - 1; iteration++) {
        int replicas = numDatanodes - iteration - 1;
        
        // Decommission one node. Verify that node is decommissioned.
        Path file1 = new Path("testDecommission.dat");
        writeFile(fileSys, file1, replicas);
        LOG.info("Created file decommission.dat with " + replicas
            + " replicas.");
        printFileLocations(fileSys, file1);
        DatanodeInfo downnode = decommissionNode(fsn, decommissionedNodes,
            AdminStates.DECOMMISSIONED);
        decommissionedNodes.add(downnode.getName());
        
        // Ensure decommissioned datanode is not automatically shutdown
        assertEquals("All datanodes must be alive", numDatanodes, 
            client.datanodeReport(DatanodeReportType.LIVE).length);
        
        checkFile(fileSys, file1, replicas, downnode.getName(), numDatanodes);
        cleanupFile(fileSys, file1);
      }
      
      // Restart the cluster and ensure decommissioned datanodes
      // are allowed to register with the namenode
      cluster.shutdown();
      startCluster(numDatanodes, conf);
    } catch (IOException e) {
      DFSClient client = getDfsClient(cluster, conf);
      DatanodeInfo[] info = client.datanodeReport(DatanodeReportType.ALL);
      printDatanodeReport(info);
      throw e;
=======
   * Tests decommission for non federated cluster
   */
  @Test
  public void testDecommission() throws IOException {
    testDecommission(1, 6);
  }
  
  /**
   * Test decommission for federeated cluster
   */
  @Test
  public void testDecommissionFederation() throws IOException {
    testDecommission(2, 2);
  }
  
  private void testDecommission(int numNamenodes, int numDatanodes)
      throws IOException {
    LOG.info("Starting test testDecommission");
    startCluster(numNamenodes, numDatanodes, conf);
    
    ArrayList<ArrayList<DatanodeInfo>> namenodeDecomList = 
      new ArrayList<ArrayList<DatanodeInfo>>(numNamenodes);
    for(int i = 0; i < numNamenodes; i++) {
      namenodeDecomList.add(i, new ArrayList<DatanodeInfo>(numDatanodes));
    }
    Path file1 = new Path("testDecommission.dat");
    for (int iteration = 0; iteration < numDatanodes - 1; iteration++) {
      int replicas = numDatanodes - iteration - 1;
      
      // Start decommissioning one namenode at a time
      for (int i = 0; i < numNamenodes; i++) {
        ArrayList<DatanodeInfo> decommissionedNodes = namenodeDecomList.get(i);
        FileSystem fileSys = cluster.getFileSystem(i);
        writeFile(fileSys, file1, replicas);
        
        // Decommission one node. Verify that node is decommissioned.
        DatanodeInfo decomNode = decommissionNode(i, decommissionedNodes,
            AdminStates.DECOMMISSIONED);
        decommissionedNodes.add(decomNode);
        
        // Ensure decommissioned datanode is not automatically shutdown
        DFSClient client = getDfsClient(cluster.getNameNode(i), conf);
        assertEquals("All datanodes must be alive", numDatanodes, 
            client.datanodeReport(DatanodeReportType.LIVE).length);
        checkFile(fileSys, file1, replicas, decomNode.getName(), numDatanodes);
        cleanupFile(fileSys, file1);
      }
    }
    
    // Restart the cluster and ensure decommissioned datanodes
    // are allowed to register with the namenode
    cluster.shutdown();
    startCluster(numNamenodes, numDatanodes, conf);
  }
  
  /**
   * Tests cluster storage statistics during decommissioning for non
   * federated cluster
   */
  @Test
  public void testClusterStats() throws Exception {
    testClusterStats(1);
  }
  
  /**
   * Tests cluster storage statistics during decommissioning for
   * federated cluster
   */
  @Test
  public void testClusterStatsFederation() throws Exception {
    testClusterStats(3);
  }
  
  public void testClusterStats(int numNameNodes) throws IOException,
      InterruptedException {
    LOG.info("Starting test testClusterStats");
    int numDatanodes = 1;
    startCluster(numNameNodes, numDatanodes, conf);
    
    for (int i = 0; i < numNameNodes; i++) {
      FileSystem fileSys = cluster.getFileSystem(i);
      Path file = new Path("testClusterStats.dat");
      writeFile(fileSys, file, 1);
      
      FSNamesystem fsn = cluster.getNamesystem(i);
      NameNode namenode = cluster.getNameNode(i);
      DatanodeInfo downnode = decommissionNode(i, null,
          AdminStates.DECOMMISSION_INPROGRESS);
      // Check namenode stats for multiple datanode heartbeats
      verifyStats(namenode, fsn, downnode, true);
      
      // Stop decommissioning and verify stats
      writeConfigFile(excludeFile, null);
      fsn.refreshNodes(conf);
      DatanodeInfo ret = fsn.getDatanode(downnode);
      waitNodeState(ret, AdminStates.NORMAL);
      verifyStats(namenode, fsn, ret, false);
    }
  }
  
  /**
   * Test host/include file functionality. Only datanodes
   * in the include file are allowed to connect to the namenode in a non
   * federated cluster.
   */
  @Test
  public void testHostsFile() throws IOException, InterruptedException {
    // Test for a single namenode cluster
    testHostsFile(1);
  }
  
  /**
   * Test host/include file functionality. Only datanodes
   * in the include file are allowed to connect to the namenode in a 
   * federated cluster.
   */
  @Test
  public void testHostsFileFederation() throws IOException, InterruptedException {
    // Test for 3 namenode federated cluster
    testHostsFile(3);
  }
  
  public void testHostsFile(int numNameNodes) throws IOException,
      InterruptedException {
    conf.set(DFSConfigKeys.DFS_HOSTS, hostsFile.toUri().getPath());
    int numDatanodes = 1;
    cluster = new MiniDFSCluster.Builder(conf).numNameNodes(numNameNodes)
        .numDataNodes(numDatanodes).setupHostsFile(true).build();
    cluster.waitActive();
    
    // Now empty hosts file and ensure the datanode is disallowed
    // from talking to namenode, resulting in it's shutdown.
    ArrayList<String>list = new ArrayList<String>();
    list.add("invalidhost");
    writeConfigFile(hostsFile, list);
    
    for (int j = 0; j < numNameNodes; j++) {
      cluster.getNamesystem(j).refreshNodes(conf);
      
      DFSClient client = getDfsClient(cluster.getNameNode(j), conf);
      DatanodeInfo[] info = client.datanodeReport(DatanodeReportType.LIVE);
      for (int i = 0 ; i < 5 && info.length != 0; i++) {
        LOG.info("Waiting for datanode to be marked dead");
        Thread.sleep(HEARTBEAT_INTERVAL * 1000);
        info = client.datanodeReport(DatanodeReportType.LIVE);
      }
      assertEquals("Number of live nodes should be 0", 0, info.length);
>>>>>>> f529dfe7
    }
  }
  
  /**
   * Tests cluster storage statistics during decommissioning
   */
  @Test
  public void testClusterStats() throws IOException, InterruptedException {
    LOG.info("Starting test testClusterStats");
    int numDatanodes = 1;
    startCluster(numDatanodes, conf);
    
    FileSystem fileSys = cluster.getFileSystem();
    Path file = new Path("testClusterStats.dat");
    writeFile(fileSys, file, 1);
    
    FSNamesystem fsn = cluster.getNamesystem();
    NameNode namenode = cluster.getNameNode();
    ArrayList<String> decommissionedNodes = new ArrayList<String>(numDatanodes);
    DatanodeInfo downnode = decommissionNode(fsn, decommissionedNodes,
        AdminStates.DECOMMISSION_INPROGRESS);
    // Check namenode stats for multiple datanode heartbeats
    verifyStats(namenode, fsn, downnode, true);
    
    // Stop decommissioning and verify stats
    writeConfigFile(excludeFile, null);
    fsn.refreshNodes(conf);
    DatanodeInfo ret = fsn.getDatanode(downnode);
    waitNodeState(ret, AdminStates.NORMAL);
    verifyStats(namenode, fsn, ret, false);
  }
  
  /**
   * Test host file or include file functionality. Only datanodes
   * in the include file are allowed to connect to the namenode.
   */
  @Test
  public void testHostsFile() throws IOException, InterruptedException {
    conf.set(DFSConfigKeys.DFS_HOSTS, hostsFile.toUri().getPath());
    int numDatanodes = 1;
    cluster = new MiniDFSCluster.Builder(conf).numDataNodes(numDatanodes)
        .setupHostsFile(true).build();
    cluster.waitActive();
    
    // Now empty hosts file and ensure the datanode is disallowed
    // from talking to namenode, resulting in it's shutdown.
    ArrayList<String>list = new ArrayList<String>();
    list.add("invalidhost");
    writeConfigFile(hostsFile, list);
    cluster.getNamesystem().refreshNodes(conf);
    
    DFSClient client = getDfsClient(cluster, conf);
    DatanodeInfo[] info = client.datanodeReport(DatanodeReportType.LIVE);
    for (int i = 0 ; i < 5 && info.length != 0; i++) {
      LOG.info("Waiting for datanode to be marked dead");
      Thread.sleep(HEARTBEAT_INTERVAL * 1000);
      info = client.datanodeReport(DatanodeReportType.LIVE);
    }
    assertEquals("Number of live nodes should be 0", 0, info.length);
  }
}<|MERGE_RESOLUTION|>--- conflicted
+++ resolved
@@ -118,23 +118,6 @@
     LOG.info("Created file " + name + " with " + repl + " replicas.");
   }
   
-<<<<<<< HEAD
-  private void printFileLocations(FileSystem fileSys, Path name)
-  throws IOException {
-    BlockLocation[] locations = fileSys.getFileBlockLocations(
-        fileSys.getFileStatus(name), 0, fileSize);
-    for (int idx = 0; idx < locations.length; idx++) {
-      String[] loc = locations[idx].getHosts();
-      StringBuilder buf = new StringBuilder("Block[" + idx + "] : ");
-      for (int j = 0; j < loc.length; j++) {
-        buf.append(loc[j] + " ");
-      }
-      LOG.info(buf.toString());
-    }
-  }
-
-=======
->>>>>>> f529dfe7
   /**
    * For blocks that reside on the nodes that are down, verify that their
    * replication factor is 1 more than the specified one.
@@ -172,11 +155,7 @@
       }
       LOG.info("Block " + blk.getBlock() + " has " + hasdown
           + " decommissioned replica.");
-<<<<<<< HEAD
-      assertEquals("Number of replicas for block" + blk.getBlock(),
-=======
       assertEquals("Number of replicas for block " + blk.getBlock(),
->>>>>>> f529dfe7
                    Math.min(numDatanodes, repl+hasdown), nodes.length);  
     }
   }
@@ -187,34 +166,15 @@
     assertTrue(!fileSys.exists(name));
   }
 
-<<<<<<< HEAD
-  private void printDatanodeReport(DatanodeInfo[] info) {
-    LOG.info("-------------------------------------------------");
-    for (int i = 0; i < info.length; i++) {
-      LOG.info(info[i].getDatanodeReport());
-      LOG.info("");
-    }
-  }
-
-=======
->>>>>>> f529dfe7
   /*
    * decommission one random node and wait for each to reach the
    * given {@code waitForState}.
    */
-<<<<<<< HEAD
-  private DatanodeInfo decommissionNode(FSNamesystem namesystem,
-                                  ArrayList<String>decommissionedNodes,
-                                  AdminStates waitForState)
-    throws IOException {
-    DFSClient client = getDfsClient(cluster, conf);
-=======
   private DatanodeInfo decommissionNode(int nnIndex,
                                   ArrayList<DatanodeInfo>decommissionedNodes,
                                   AdminStates waitForState)
     throws IOException {
     DFSClient client = getDfsClient(cluster.getNameNode(nnIndex), conf);
->>>>>>> f529dfe7
     DatanodeInfo[] info = client.datanodeReport(DatanodeReportType.LIVE);
 
     //
@@ -232,13 +192,6 @@
     LOG.info("Decommissioning node: " + nodename);
 
     // write nodename into the exclude file.
-<<<<<<< HEAD
-    ArrayList<String> nodes = new ArrayList<String>(decommissionedNodes);
-    nodes.add(nodename);
-    writeConfigFile(excludeFile, nodes);
-    namesystem.refreshNodes(conf);
-    DatanodeInfo ret = namesystem.getDatanode(info[index]);
-=======
     ArrayList<String> nodes = new ArrayList<String>();
     if (decommissionedNodes != null) {
       for (DatanodeInfo dn : decommissionedNodes) {
@@ -249,7 +202,6 @@
     writeConfigFile(excludeFile, nodes);
     cluster.getNamesystem(nnIndex).refreshNodes(conf);
     DatanodeInfo ret = cluster.getNamesystem(nnIndex).getDatanode(info[index]);
->>>>>>> f529dfe7
     waitNodeState(ret, waitForState);
     return ret;
   }
@@ -274,17 +226,9 @@
   }
   
   /* Get DFSClient to the namenode */
-<<<<<<< HEAD
-  private static DFSClient getDfsClient(MiniDFSCluster cluster,
-      Configuration conf) throws IOException {
-    InetSocketAddress addr = new InetSocketAddress("localhost", 
-                                                   cluster.getNameNodePort());
-    return new DFSClient(addr, conf);
-=======
   private static DFSClient getDfsClient(NameNode nn,
       Configuration conf) throws IOException {
     return new DFSClient(nn.getNameNodeAddress(), conf);
->>>>>>> f529dfe7
   }
   
   /* Validate cluster has expected number of datanodes */
@@ -296,15 +240,6 @@
   
   /** Start a MiniDFSCluster 
    * @throws IOException */
-<<<<<<< HEAD
-  private void startCluster(int numDatanodes, Configuration conf)
-      throws IOException {
-    cluster = new MiniDFSCluster.Builder(conf).numDataNodes(numDatanodes)
-        .build();
-    cluster.waitActive();
-    DFSClient client = getDfsClient(cluster, conf);
-    validateCluster(client, numDatanodes);
-=======
   private void startCluster(int numNameNodes, int numDatanodes,
       Configuration conf) throws IOException {
     cluster = new MiniDFSCluster.Builder(conf).numNameNodes(numNameNodes)
@@ -314,7 +249,6 @@
       DFSClient client = getDfsClient(cluster.getNameNode(i), conf);
       validateCluster(client, numDatanodes);
     }
->>>>>>> f529dfe7
   }
   
   private void verifyStats(NameNode namenode, FSNamesystem fsn,
@@ -343,50 +277,6 @@
   }
 
   /**
-<<<<<<< HEAD
-   * Tests Decommission in DFS.
-   */
-  @Test
-  public void testDecommission() throws IOException {
-    LOG.info("Starting test testDecommission");
-    int numDatanodes = 6;
-    startCluster(numDatanodes, conf);
-    try {
-      DFSClient client = getDfsClient(cluster, conf);
-      FileSystem fileSys = cluster.getFileSystem();
-      FSNamesystem fsn = cluster.getNamesystem();
-      ArrayList<String> decommissionedNodes = new ArrayList<String>(numDatanodes);
-      for (int iteration = 0; iteration < numDatanodes - 1; iteration++) {
-        int replicas = numDatanodes - iteration - 1;
-        
-        // Decommission one node. Verify that node is decommissioned.
-        Path file1 = new Path("testDecommission.dat");
-        writeFile(fileSys, file1, replicas);
-        LOG.info("Created file decommission.dat with " + replicas
-            + " replicas.");
-        printFileLocations(fileSys, file1);
-        DatanodeInfo downnode = decommissionNode(fsn, decommissionedNodes,
-            AdminStates.DECOMMISSIONED);
-        decommissionedNodes.add(downnode.getName());
-        
-        // Ensure decommissioned datanode is not automatically shutdown
-        assertEquals("All datanodes must be alive", numDatanodes, 
-            client.datanodeReport(DatanodeReportType.LIVE).length);
-        
-        checkFile(fileSys, file1, replicas, downnode.getName(), numDatanodes);
-        cleanupFile(fileSys, file1);
-      }
-      
-      // Restart the cluster and ensure decommissioned datanodes
-      // are allowed to register with the namenode
-      cluster.shutdown();
-      startCluster(numDatanodes, conf);
-    } catch (IOException e) {
-      DFSClient client = getDfsClient(cluster, conf);
-      DatanodeInfo[] info = client.datanodeReport(DatanodeReportType.ALL);
-      printDatanodeReport(info);
-      throw e;
-=======
    * Tests decommission for non federated cluster
    */
   @Test
@@ -534,65 +424,6 @@
         info = client.datanodeReport(DatanodeReportType.LIVE);
       }
       assertEquals("Number of live nodes should be 0", 0, info.length);
->>>>>>> f529dfe7
-    }
-  }
-  
-  /**
-   * Tests cluster storage statistics during decommissioning
-   */
-  @Test
-  public void testClusterStats() throws IOException, InterruptedException {
-    LOG.info("Starting test testClusterStats");
-    int numDatanodes = 1;
-    startCluster(numDatanodes, conf);
-    
-    FileSystem fileSys = cluster.getFileSystem();
-    Path file = new Path("testClusterStats.dat");
-    writeFile(fileSys, file, 1);
-    
-    FSNamesystem fsn = cluster.getNamesystem();
-    NameNode namenode = cluster.getNameNode();
-    ArrayList<String> decommissionedNodes = new ArrayList<String>(numDatanodes);
-    DatanodeInfo downnode = decommissionNode(fsn, decommissionedNodes,
-        AdminStates.DECOMMISSION_INPROGRESS);
-    // Check namenode stats for multiple datanode heartbeats
-    verifyStats(namenode, fsn, downnode, true);
-    
-    // Stop decommissioning and verify stats
-    writeConfigFile(excludeFile, null);
-    fsn.refreshNodes(conf);
-    DatanodeInfo ret = fsn.getDatanode(downnode);
-    waitNodeState(ret, AdminStates.NORMAL);
-    verifyStats(namenode, fsn, ret, false);
-  }
-  
-  /**
-   * Test host file or include file functionality. Only datanodes
-   * in the include file are allowed to connect to the namenode.
-   */
-  @Test
-  public void testHostsFile() throws IOException, InterruptedException {
-    conf.set(DFSConfigKeys.DFS_HOSTS, hostsFile.toUri().getPath());
-    int numDatanodes = 1;
-    cluster = new MiniDFSCluster.Builder(conf).numDataNodes(numDatanodes)
-        .setupHostsFile(true).build();
-    cluster.waitActive();
-    
-    // Now empty hosts file and ensure the datanode is disallowed
-    // from talking to namenode, resulting in it's shutdown.
-    ArrayList<String>list = new ArrayList<String>();
-    list.add("invalidhost");
-    writeConfigFile(hostsFile, list);
-    cluster.getNamesystem().refreshNodes(conf);
-    
-    DFSClient client = getDfsClient(cluster, conf);
-    DatanodeInfo[] info = client.datanodeReport(DatanodeReportType.LIVE);
-    for (int i = 0 ; i < 5 && info.length != 0; i++) {
-      LOG.info("Waiting for datanode to be marked dead");
-      Thread.sleep(HEARTBEAT_INTERVAL * 1000);
-      info = client.datanodeReport(DatanodeReportType.LIVE);
-    }
-    assertEquals("Number of live nodes should be 0", 0, info.length);
+    }
   }
 }