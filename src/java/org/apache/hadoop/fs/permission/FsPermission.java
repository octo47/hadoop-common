--- conflicted
+++ resolved
@@ -21,6 +21,8 @@
 import java.io.DataOutput;
 import java.io.IOException;
 
+import org.apache.commons.logging.Log;
+import org.apache.commons.logging.LogFactory;
 import org.apache.hadoop.conf.Configuration;
 import org.apache.hadoop.fs.CommonConfigurationKeys;
 import org.apache.hadoop.io.Writable;
@@ -31,11 +33,8 @@
  * A class for file/directory permissions.
  */
 public class FsPermission implements Writable {
-<<<<<<< HEAD
-=======
   private static final Log LOG = LogFactory.getLog(FsPermission.class);
 
->>>>>>> 09e9e6d2
   static final WritableFactory FACTORY = new WritableFactory() {
     public Writable newInstance() { return new FsPermission(); }
   };
@@ -221,23 +220,6 @@
     // If the deprecated key is not present then check for the new key
     if(conf != null) {
       String confUmask = conf.get(UMASK_LABEL);
-<<<<<<< HEAD
-      if(confUmask != null) { // UMASK_LABEL is set
-        try {
-          if(conf.deprecatedKeyWasSet(DEPRECATED_UMASK_LABEL)) 
-            umask = Integer.parseInt(confUmask); // Evaluate as decimal value
-          else
-            umask = new UmaskParser(confUmask).getUMask();
-        } catch(IllegalArgumentException iae) {
-          // Provide more explanation for user-facing message
-          String type = iae instanceof NumberFormatException ? "decimal" 
-                                                          : "octal or symbolic";
-          
-          throw new IllegalArgumentException("Unable to parse " + confUmask + 
-                                              " as " + type + " umask.");
-        }
-      } 
-=======
       int oldUmask = conf.getInt(DEPRECATED_UMASK_LABEL, Integer.MIN_VALUE);
       try {
         if(confUmask != null) {
@@ -267,7 +249,6 @@
           umask = oldUmask;
         }
       }
->>>>>>> 09e9e6d2
     }
     
     return new FsPermission((short)umask);
