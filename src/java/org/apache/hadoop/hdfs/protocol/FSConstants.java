/**
 * Licensed to the Apache Software Foundation (ASF) under one
 * or more contributor license agreements.  See the NOTICE file
 * distributed with this work for additional information
 * regarding copyright ownership.  The ASF licenses this file
 * to you under the Apache License, Version 2.0 (the
 * "License"); you may not use this file except in compliance
 * with the License.  You may obtain a copy of the License at
 *
 *     http://www.apache.org/licenses/LICENSE-2.0
 *
 * Unless required by applicable law or agreed to in writing, software
 * distributed under the License is distributed on an "AS IS" BASIS,
 * WITHOUT WARRANTIES OR CONDITIONS OF ANY KIND, either express or implied.
 * See the License for the specific language governing permissions and
 * limitations under the License.
 */
package org.apache.hadoop.hdfs.protocol;

import org.apache.hadoop.classification.InterfaceAudience;
import org.apache.hadoop.hdfs.HdfsConfiguration;

/************************************
 * Some handy constants
 *
 ************************************/
@InterfaceAudience.Private
public interface FSConstants {
  public static int MIN_BLOCKS_FOR_WRITE = 5;

  // Long that indicates "leave current quota unchanged"
  public static final long QUOTA_DONT_SET = Long.MAX_VALUE;
  public static final long QUOTA_RESET = -1L;
  
  //
  // Timeouts, constants
  //
  public static long HEARTBEAT_INTERVAL = 3;
  public static long BLOCKREPORT_INTERVAL = 60 * 60 * 1000;
  public static long BLOCKREPORT_INITIAL_DELAY = 0;
  public static final long LEASE_SOFTLIMIT_PERIOD = 60 * 1000;
  public static final long LEASE_HARDLIMIT_PERIOD = 60 * LEASE_SOFTLIMIT_PERIOD;
  public static final long LEASE_RECOVER_PERIOD = 10 * 1000; //in ms
  
  // We need to limit the length and depth of a path in the filesystem.  HADOOP-438
  // Currently we set the maximum length to 8k characters and the maximum depth to 1k.  
  public static int MAX_PATH_LENGTH = 8000;
  public static int MAX_PATH_DEPTH = 1000;
    
  public static final int BUFFER_SIZE = new HdfsConfiguration().getInt("io.file.buffer.size", 4096);
  //Used for writing header etc.
  public static final int SMALL_BUFFER_SIZE = Math.min(BUFFER_SIZE/2, 512);
  //TODO mb@media-style.com: should be conf injected?
  public static final long DEFAULT_BLOCK_SIZE = 64 * 1024 * 1024;
  public static final int DEFAULT_BYTES_PER_CHECKSUM = 512;
  public static final int DEFAULT_WRITE_PACKET_SIZE = 64 * 1024;
  public static final short DEFAULT_REPLICATION_FACTOR = 3;
  public static final int DEFAULT_FILE_BUFFER_SIZE = 4096;
  public static final int DEFAULT_DATA_SOCKET_SIZE = 128 * 1024;

  public static final int SIZE_OF_INTEGER = Integer.SIZE / Byte.SIZE;

  // SafeMode actions
  public enum SafeModeAction{ SAFEMODE_LEAVE, SAFEMODE_ENTER, SAFEMODE_GET; }

  // type of the datanode report
  public static enum DatanodeReportType {ALL, LIVE, DEAD }

  /**
   * Distributed upgrade actions:
   * 
   * 1. Get upgrade status.
   * 2. Get detailed upgrade status.
   * 3. Proceed with the upgrade if it is stuck, no matter what the status is.
   */
  public static enum UpgradeAction {
    GET_STATUS,
    DETAILED_STATUS,
    FORCE_PROCEED;
  }

  /**
   * URI Scheme for hdfs://namenode/ URIs.
   */
  public static final String HDFS_URI_SCHEME = "hdfs";

  // Version is reflected in the dfs image and edit log files.
  // Version is reflected in the data storage file.
  // Versions are negative.
  // Decrement LAYOUT_VERSION to define a new version.
<<<<<<< HEAD
  public static final int LAYOUT_VERSION = -34;
  // Current version: 
  // -31, -32 and -33 are reserved for 0.20.203, 0.20.204 and 0.22.
=======
  public static final int LAYOUT_VERSION = -31;
  // Current version: 
  // -31: Adding support for block pools and multiple namenodes
>>>>>>> f529dfe7
}<|MERGE_RESOLUTION|>--- conflicted
+++ resolved
@@ -88,13 +88,7 @@
   // Version is reflected in the data storage file.
   // Versions are negative.
   // Decrement LAYOUT_VERSION to define a new version.
-<<<<<<< HEAD
-  public static final int LAYOUT_VERSION = -34;
+  public static final int LAYOUT_VERSION = -35;
   // Current version: 
-  // -31, -32 and -33 are reserved for 0.20.203, 0.20.204 and 0.22.
-=======
-  public static final int LAYOUT_VERSION = -31;
-  // Current version: 
-  // -31: Adding support for block pools and multiple namenodes
->>>>>>> f529dfe7
+  // -35: Adding support for block pools and multiple namenodes
 }